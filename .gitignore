--- conflicted
+++ resolved
@@ -62,7 +62,6 @@
 
 # Django stuff:
 *.log
-<<<<<<< HEAD
 *.out
 *.synctex.gz
 *.bbl
@@ -70,7 +69,6 @@
 *.bcf
 *.run.xml
 .vscode/
-=======
 local_settings.py
 db.sqlite3
 db.sqlite3-journal
@@ -173,5 +171,4 @@
 #  be found at https://github.com/github/gitignore/blob/main/Global/JetBrains.gitignore
 #  and can be added to the global gitignore or merged into this file.  For a more nuclear
 #  option (not recommended) you can uncomment the following to ignore the entire idea folder.
-#.idea/
->>>>>>> 1ea7411e
+#.idea/